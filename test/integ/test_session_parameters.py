#!/usr/bin/env python
# -*- coding: utf-8 -*-
#
# Copyright (c) 2012-2021 Snowflake Computing Inc. All right reserved.
#

import snowflake.connector


def test_session_parameters(conn_cnx):
    """Sets the session parameters in connection time."""
<<<<<<< HEAD
    with conn_cnx(session_parameters={
        'TIMEZONE': 'UTC'
    }) as cnx, cnx.cursor() as csr:
        ret = csr.execute("show parameters like 'TIMEZONE'").fetchone()
        assert ret[1] == 'UTC'


@pytest.mark.skipif(
    not CONNECTION_PARAMETERS_ADMIN,
    reason="Snowflake admin required to setup parameter."
)
@pytest.mark.sequential
def test_client_session_keep_alive(db_parameters, conn_cnx):
    """Tests client_session_keep_alive setting.

    Ensures that client's explicit config for client_session_keep_alive
    session parameter is always honored and given higher precedence over
    user and account level backend configuration.
    """
    admin_cnxn = snowflake.connector.connect(
        protocol=db_parameters['sf_protocol'],
        account=db_parameters['sf_account'],
        user=db_parameters['sf_user'],
        password=db_parameters['sf_password'],
        host=db_parameters['sf_host'],
        port=db_parameters['sf_port']
    )

    # Ensure backend parameter is set to False
    set_backend_client_session_keep_alive(db_parameters, admin_cnxn, False)
    with conn_cnx(client_session_keep_alive=True) as connection:
        ret = connection.cursor().execute(
            "show parameters like 'CLIENT_SESSION_KEEP_ALIVE'").fetchone()
        assert ret[1] == 'true'

    # Set backend parameter to True
    set_backend_client_session_keep_alive(db_parameters, admin_cnxn, True)

    # Set session parameter to False
    with conn_cnx(client_session_keep_alive=False) as connection:
        ret = connection.cursor().execute(
            "show parameters like 'CLIENT_SESSION_KEEP_ALIVE'").fetchone()
        assert ret[1] == 'false'

    # Set session parameter to None backend parameter continues to be True
    with conn_cnx(client_session_keep_alive=None) as connection:
        ret = connection.cursor().execute(
            "show parameters like 'CLIENT_SESSION_KEEP_ALIVE'").fetchone()
        assert ret[1] == 'true'

    admin_cnxn.close()


def set_backend_client_session_keep_alive(db_parameters: object, admin_cnx: object, val: bool) -> None:
    """Set both at Account level and User level."""
    query = "alter account {} set CLIENT_SESSION_KEEP_ALIVE={}".format(
        db_parameters['account'], str(val))
    admin_cnx.cursor().execute(query)

    query = "alter user {}.{} set CLIENT_SESSION_KEEP_ALIVE={}".format(
        db_parameters['account'], db_parameters['user'], str(val))
    admin_cnx.cursor().execute(query)
=======
    connection = snowflake.connector.connect(
        protocol=db_parameters["protocol"],
        account=db_parameters["account"],
        user=db_parameters["user"],
        password=db_parameters["password"],
        host=db_parameters["host"],
        port=db_parameters["port"],
        database=db_parameters["database"],
        schema=db_parameters["schema"],
        session_parameters={"TIMEZONE": "UTC"},
    )
    ret = connection.cursor().execute("show parameters like 'TIMEZONE'").fetchone()
    assert ret[1] == "UTC"
>>>>>>> bc9616ad
<|MERGE_RESOLUTION|>--- conflicted
+++ resolved
@@ -4,86 +4,15 @@
 # Copyright (c) 2012-2021 Snowflake Computing Inc. All right reserved.
 #
 
-import snowflake.connector
+
+try:
+    from ..parameters import CONNECTION_PARAMETERS_ADMIN
+except ImportError:
+    CONNECTION_PARAMETERS_ADMIN = {}
 
 
 def test_session_parameters(conn_cnx):
     """Sets the session parameters in connection time."""
-<<<<<<< HEAD
-    with conn_cnx(session_parameters={
-        'TIMEZONE': 'UTC'
-    }) as cnx, cnx.cursor() as csr:
+    with conn_cnx(session_parameters={"TIMEZONE": "UTC"}) as cnx, cnx.cursor() as csr:
         ret = csr.execute("show parameters like 'TIMEZONE'").fetchone()
-        assert ret[1] == 'UTC'
-
-
-@pytest.mark.skipif(
-    not CONNECTION_PARAMETERS_ADMIN,
-    reason="Snowflake admin required to setup parameter."
-)
-@pytest.mark.sequential
-def test_client_session_keep_alive(db_parameters, conn_cnx):
-    """Tests client_session_keep_alive setting.
-
-    Ensures that client's explicit config for client_session_keep_alive
-    session parameter is always honored and given higher precedence over
-    user and account level backend configuration.
-    """
-    admin_cnxn = snowflake.connector.connect(
-        protocol=db_parameters['sf_protocol'],
-        account=db_parameters['sf_account'],
-        user=db_parameters['sf_user'],
-        password=db_parameters['sf_password'],
-        host=db_parameters['sf_host'],
-        port=db_parameters['sf_port']
-    )
-
-    # Ensure backend parameter is set to False
-    set_backend_client_session_keep_alive(db_parameters, admin_cnxn, False)
-    with conn_cnx(client_session_keep_alive=True) as connection:
-        ret = connection.cursor().execute(
-            "show parameters like 'CLIENT_SESSION_KEEP_ALIVE'").fetchone()
-        assert ret[1] == 'true'
-
-    # Set backend parameter to True
-    set_backend_client_session_keep_alive(db_parameters, admin_cnxn, True)
-
-    # Set session parameter to False
-    with conn_cnx(client_session_keep_alive=False) as connection:
-        ret = connection.cursor().execute(
-            "show parameters like 'CLIENT_SESSION_KEEP_ALIVE'").fetchone()
-        assert ret[1] == 'false'
-
-    # Set session parameter to None backend parameter continues to be True
-    with conn_cnx(client_session_keep_alive=None) as connection:
-        ret = connection.cursor().execute(
-            "show parameters like 'CLIENT_SESSION_KEEP_ALIVE'").fetchone()
-        assert ret[1] == 'true'
-
-    admin_cnxn.close()
-
-
-def set_backend_client_session_keep_alive(db_parameters: object, admin_cnx: object, val: bool) -> None:
-    """Set both at Account level and User level."""
-    query = "alter account {} set CLIENT_SESSION_KEEP_ALIVE={}".format(
-        db_parameters['account'], str(val))
-    admin_cnx.cursor().execute(query)
-
-    query = "alter user {}.{} set CLIENT_SESSION_KEEP_ALIVE={}".format(
-        db_parameters['account'], db_parameters['user'], str(val))
-    admin_cnx.cursor().execute(query)
-=======
-    connection = snowflake.connector.connect(
-        protocol=db_parameters["protocol"],
-        account=db_parameters["account"],
-        user=db_parameters["user"],
-        password=db_parameters["password"],
-        host=db_parameters["host"],
-        port=db_parameters["port"],
-        database=db_parameters["database"],
-        schema=db_parameters["schema"],
-        session_parameters={"TIMEZONE": "UTC"},
-    )
-    ret = connection.cursor().execute("show parameters like 'TIMEZONE'").fetchone()
-    assert ret[1] == "UTC"
->>>>>>> bc9616ad
+        assert ret[1] == "UTC"